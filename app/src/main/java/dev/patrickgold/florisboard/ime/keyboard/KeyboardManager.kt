--- conflicted
+++ resolved
@@ -611,16 +611,9 @@
             KeyCode.IME_PREV_SUBTYPE -> subtypeManager.switchToPrevSubtype()
             KeyCode.IME_NEXT_SUBTYPE -> subtypeManager.switchToNextSubtype()
             KeyCode.IME_UI_MODE_TEXT -> activeState.imeUiMode = ImeUiMode.TEXT
-<<<<<<< HEAD
-            KeyCode.IME_UI_MODE_MEDIA -> {
-                // TODO activeState.imeUiMode = ImeUiMode.MEDIA
-                appContext.showShortToast("TODO: implement emoji view (beta10)")
-            }
+            KeyCode.IME_UI_MODE_MEDIA -> activeState.imeUiMode = ImeUiMode.MEDIA
+            KeyCode.IME_UI_MODE_CLIPBOARD -> activeState.imeUiMode = ImeUiMode.CLIPBOARD
             KeyCode.VOICE_INPUT -> FlorisImeService.switchToVoiceInputMethod()
-=======
-            KeyCode.IME_UI_MODE_MEDIA -> activeState.imeUiMode = ImeUiMode.MEDIA
->>>>>>> 7adc0457
-            KeyCode.IME_UI_MODE_CLIPBOARD -> activeState.imeUiMode = ImeUiMode.CLIPBOARD
             KeyCode.KANA_SWITCHER -> handleKanaSwitch()
             KeyCode.KANA_HIRA -> handleKanaHira()
             KeyCode.KANA_KATA -> handleKanaKata()
