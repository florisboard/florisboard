{
  "package": "dev.patrickgold.florisboard",
<<<<<<< HEAD
  "currencySets": [
    {
      "name": "azerbaijani_manat",
      "label": "Azerbaijani manat (₼)",
      "slots": [
        { "code": 8380, "label": "₼" },
        { "code":   36, "label": "$" },
        { "code": 8364, "label": "€" },
        { "code":  162, "label": "¢" },
        { "code":  163, "label": "£" },
        { "code":  165, "label": "¥" }
      ]
    },
    {
      "name": "bitcoin",
      "label": "Bitcoin (₿)",
      "slots": [
        { "code": 8383, "label": "₿" },
        { "code":   36, "label": "$" },
        { "code": 8364, "label": "€" },
        { "code":  162, "label": "¢" },
        { "code":  163, "label": "£" },
        { "code":  165, "label": "¥" }
      ]
    },
    {
      "name": "dollar",
      "label": "Dollar ($)",
      "slots": [
        { "code":   36, "label": "$" },
        { "code":  162, "label": "¢" },
        { "code": 8364, "label": "€" },
        { "code":  163, "label": "£" },
        { "code":  165, "label": "¥" },
        { "code": 8369, "label": "₱" }
      ]
    },
    {
      "name": "euro",
      "label": "Euro (€)",
      "slots": [
        { "code": 8364, "label": "€" },
        { "code":  162, "label": "¢" },
        { "code":   36, "label": "$" },
        { "code":  163, "label": "£" },
        { "code":  165, "label": "¥" },
        { "code": 8369, "label": "₱" }
      ]
    },
    {
      "name": "indian_rupee",
      "label": "Indian rupee (₹)",
      "slots": [
        { "code": 8377, "label": "₹" },
        { "code":   36, "label": "$" },
        { "code": 8364, "label": "€" },
        { "code":  162, "label": "¢" },
        { "code":  163, "label": "£" },
        { "code":  165, "label": "¥" }
      ]
    },
    {
      "name": "iranian_rial",
      "label": "Iranian rial (﷼)",
      "slots": [
        { "code":65020, "label": "﷼" },
        { "code":   36, "label": "$" },
        { "code": 8364, "label": "€" },
        { "code":  162, "label": "¢" },
        { "code":  163, "label": "£" },
        { "code":  165, "label": "¥" }
      ]
    },
    {
      "name": "israeli_new_shekel",
      "label": "Israeli new shekel (₪)",
      "slots": [
        { "code": 8362, "label": "₪" },
        { "code":   36, "label": "$" },
        { "code": 8364, "label": "€" },
        { "code":  162, "label": "¢" },
        { "code":  163, "label": "£" },
        { "code":  165, "label": "¥" }
      ]
    },
    {
      "name": "kazakhstani_tenge",
      "label": "Kazakhstani tenge (₸)",
      "slots": [
        { "code": 8380, "label": "₸" },
        { "code":   36, "label": "$" },
        { "code": 8364, "label": "€" },
        { "code":  162, "label": "¢" },
        { "code":  163, "label": "£" },
        { "code":  165, "label": "¥" }
      ]
    },
    {
      "name": "lao_kip",
      "label": "Lao kip (₭)",
      "slots": [
        { "code": 8365, "label": "₭" },
        { "code":   36, "label": "$" },
        { "code": 8364, "label": "€" },
        { "code":  162, "label": "¢" },
        { "code":  163, "label": "£" },
        { "code":  165, "label": "¥" }
      ]
    },
    {
      "name": "mongolian_togrog",
      "label": "Mongolian tögrög (₮)",
      "slots": [
        { "code": 8366, "label": "₮" },
        { "code":   36, "label": "$" },
        { "code": 8364, "label": "€" },
        { "code":  162, "label": "¢" },
        { "code":  163, "label": "£" },
        { "code":  165, "label": "¥" }
      ]
    },
    {
      "name": "nigerian_naira",
      "label": "Nigerian naira (₦)",
      "slots": [
        { "code": 8358, "label": "₦" },
        { "code":   36, "label": "$" },
        { "code": 8364, "label": "€" },
        { "code":  162, "label": "¢" },
        { "code":  163, "label": "£" },
        { "code":  165, "label": "¥" }
      ]
    },
    {
      "name": "pakistani_rupee",
      "label": "Pakistani rupee (₨)",
      "slots": [
        { "code": 8360, "label": "₨" },
        { "code":   36, "label": "$" },
        { "code": 8364, "label": "€" },
        { "code":  162, "label": "¢" },
        { "code":  163, "label": "£" },
        { "code":  165, "label": "¥" }
      ]
    },
    {
      "name": "paraguayan_guarani",
      "label": "Paraguayan guaraní (₲)",
      "slots": [
        { "code": 8370, "label": "₲" },
        { "code":   36, "label": "$" },
        { "code": 8364, "label": "€" },
        { "code":  162, "label": "¢" },
        { "code":  163, "label": "£" },
        { "code":  165, "label": "¥" }
      ]
    },
    {
      "name": "peso",
      "label": "Peso (₱)",
      "slots": [
        { "code": 8369, "label": "₱" },
        { "code":   36, "label": "$" },
        { "code": 8364, "label": "€" },
        { "code":  162, "label": "¢" },
        { "code":  163, "label": "£" },
        { "code":  165, "label": "¥" }
      ]
    },
    {
      "name": "pound",
      "label": "Pound (£)",
      "slots": [
        { "code":  163, "label": "£" },
        { "code":  162, "label": "¢" },
        { "code": 8364, "label": "€" },
        { "code":   36, "label": "$" },
        { "code":  165, "label": "¥" },
        { "code": 8369, "label": "₱" }
      ]
    },
    {
      "name": "russian_ruble",
      "label": "Russian ruble (₽)",
      "slots": [
        { "code": 8381, "label": "₽" },
        { "code":   36, "label": "$" },
        { "code": 8364, "label": "€" },
        { "code":  162, "label": "¢" },
        { "code":  163, "label": "£" },
        { "code":  165, "label": "¥" }
      ]
    },
    {
      "name": "south_korean_won",
      "label": "South Korean won (₩)",
      "slots": [
        { "code": 8361, "label": "₩" },
        { "code":   36, "label": "$" },
        { "code": 8364, "label": "€" },
        { "code":  162, "label": "¢" },
        { "code":  163, "label": "£" },
        { "code":  165, "label": "¥" }
      ]
    },
    {
      "name": "turkish_lira",
      "label": "Turkish lira (₺)",
      "slots": [
        { "code": 8378, "label": "₺" },
        { "code":   36, "label": "$" },
        { "code": 8364, "label": "€" },
        { "code":  162, "label": "¢" },
        { "code":  163, "label": "£" },
        { "code":  165, "label": "¥" }
      ]
    },
    {
      "name": "ukrainian_hryvnia",
      "label": "Ukrainian hryvnia (₴)",
      "slots": [
        { "code": 8372, "label": "₴" },
        { "code":   36, "label": "$" },
        { "code": 8364, "label": "€" },
        { "code":  162, "label": "¢" },
        { "code":  163, "label": "£" },
        { "code":  165, "label": "¥" }
      ]
    },
    {
      "name": "yen",
      "label": "Yen (¥)",
      "slots": [
        { "code":  165, "label": "¥" },
        { "code":   36, "label": "$" },
        { "code": 8364, "label": "€" },
        { "code":  162, "label": "¢" },
        { "code":  163, "label": "£" },
        { "code": 8369, "label": "₱" }
      ]
    }
  ],
=======
  "characterLayouts": {
    "qwerty": "QWERTY",
    "qwertz": "QWERTZ",
    "azerty": "AZERTY",
    "arabic": "Arabic",
    "bepo": "BÉPO",
    "bulgarian_bds": "Bulgarian (BDS)",
    "bulgarian_phonetic": "Bulgarian (Phonetic)",
    "canadian_french": "Canadian French (QWERTY)",
    "colemak": "Colemak",
    "danish": "Danish (QWERTY)",
    "dvorak": "Dvorak",
    "esperanto": "Esperanto",
    "esperanto_with_hx": "Esperanto with 'ĥ'",
    "faroese": "Faroese (QWERTY)",
    "greek": "Ελληνικά",
    "hebrew": "עברית",
    "hungarian": "Hungarian (QWERTZ)",
    "icelandic": "Icelandic (QWERTY)",
    "kurdish": "کوردی",
    "norwegian": "Norwegian (QWERTY)",
    "persian": "Persian",
    "jcuken_russian": "Russian (JCUKEN)",
    "serbian_latin": "Serbian (QWERTZ)",
    "serbian_cyrillic": "Serbian (ЉЊЕРТЗ)",
    "spanish": "Spanish (QWERTY)",
    "swedish_finnish": "Swedish/Finnish (QWERTY)",
    "swiss_german": "Swiss German (QWERTZ)",
    "swiss_french": "Swiss French (QWERTZ)",
    "swiss_italian": "Swiss Italian (QWERTZ)",
    "turkish_q": "Turkish-Q",
    "turkish_f": "Turkish-F",
    "workman": "Workman"
  },
>>>>>>> aa909d31
  "defaultSubtypes": [
    {
      "id": 101,
      "languageTag": "en-US",
      "currencySet": "dollar",
      "preferred": {
        "characters": "qwerty"
      }
    },
    {
      "id": 102,
      "languageTag": "en-UK",
      "currencySet": "pound",
      "preferred": {
        "characters": "qwerty"
      }
    },
    {
      "id": 103,
      "languageTag": "en-CA",
      "currencySet": "dollar",
      "preferred": {
        "characters": "qwerty"
      }
    },
    {
      "id": 104,
      "languageTag": "en-AU",
      "currencySet": "dollar",
      "preferred": {
        "characters": "qwerty"
      }
    },
    {
      "id": 201,
      "languageTag": "de-DE",
      "currencySet": "euro",
      "preferred": {
        "characters": "qwertz"
      }
    },
    {
      "id": 202,
      "languageTag": "de-AT",
      "currencySet": "euro",
      "preferred": {
        "characters": "qwertz"
      }
    },
    {
      "id": 203,
      "languageTag": "de-CH",
      "currencySet": "euro",
      "preferred": {
        "characters": "swiss_german"
      }
    },
    {
      "id": 301,
      "languageTag": "fr-FR",
      "currencySet": "euro",
      "preferred": {
        "characters": "azerty"
      }
    },
    {
      "id": 302,
      "languageTag": "fr-CA",
      "currencySet": "dollar",
      "preferred": {
        "characters": "canadian_french"
      }
    },
    {
      "id": 303,
      "languageTag": "fr-CH",
      "currencySet": "euro",
      "preferred": {
        "characters": "swiss_french"
      }
    },
    {
      "id": 401,
      "languageTag": "it-IT",
      "currencySet": "euro",
      "preferred": {
        "characters": "qwerty"
      }
    },
    {
      "id": 402,
      "languageTag": "it-CH",
      "currencySet": "euro",
      "preferred": {
        "characters": "swiss_italian"
      }
    },
    {
      "id": 501,
      "languageTag": "es-ES",
      "currencySet": "euro",
      "preferred": {
        "characters": "spanish"
      }
    },
    {
      "id": 502,
      "languageTag": "es-US",
      "currencySet": "dollar",
      "preferred": {
        "characters": "spanish"
      }
    },
    {
      "id": 503,
      "languageTag": "es-419",
      "currencySet": "dollar",
      "preferred": {
        "characters": "spanish"
      }
    },
    {
      "id": 601,
      "languageTag": "pt-PT",
      "currencySet": "euro",
      "preferred": {
        "characters": "qwerty"
      }
    },
    {
      "id": 602,
      "languageTag": "pt-BR",
      "currencySet": "dollar",
      "preferred": {
        "characters": "qwerty"
      }
    },
    {
      "id": 701,
      "languageTag": "nb-NO",
      "currencySet": "dollar",
      "preferred": {
        "characters": "norwegian"
      }
    },
    {
      "id": 702,
      "languageTag": "nn-NO",
      "currencySet": "dollar",
      "preferred": {
        "characters": "norwegian"
      }
    },
    {
      "id": 711,
      "languageTag": "sv-SE",
      "currencySet": "dollar",
      "preferred": {
        "characters": "swedish_finnish"
      }
    },
    {
      "id": 721,
      "languageTag": "fi-FI",
      "currencySet": "euro",
      "preferred": {
        "characters": "swedish_finnish"
      }
    },
    {
      "id": 731,
      "languageTag": "da-DK",
      "currencySet": "dollar",
      "preferred": {
        "characters": "danish"
      }
    },
    {
      "id": 741,
      "languageTag": "is-IS",
      "currencySet": "dollar",
      "preferred": {
        "characters": "icelandic"
      }
    },
    {
      "id": 751,
      "languageTag": "fo",
      "preferredLayout": "faroese"
    },
    {
      "id": 801,
      "languageTag": "fa-FA",
      "currencySet": "iranian_rial",
      "preferred": {
        "characters": "persian",
        "symbols": "persian",
        "symbols2": "persian",
        "numericRow": "persian"
      }
    },
    {
      "id": 901,
      "languageTag": "ar",
      "currencySet": "dollar",
      "preferred": {
        "characters": "arabic",
        "symbols": "eastern",
        "symbols2": "eastern",
        "numericRow": "eastern_arabic"
      }
    },
    {
      "id": 1001,
      "languageTag": "hu",
      "currencySet": "euro",
      "preferred": {
        "characters": "hungarian"
      }
    },
    {
      "id": 1101,
      "languageTag": "eo",
      "currencySet": "dollar",
      "preferred": {
        "characters": "esperanto"
      }
    },
    {
      "id": 1201,
      "languageTag": "hr",
      "currencySet": "euro",
      "preferred": {
        "characters": "qwertz"
      }
    },
    {
      "id": 1301,
      "languageTag": "ru",
      "currencySet": "russian_ruble",
      "preferred": {
        "characters": "jcuken_russian"
      }
    },
    {
      "id": 1401,
      "languageTag": "el",
      "currencySet": "euro",
      "preferred": {
        "characters": "greek"
      }
    },
    {
      "id": 1501,
      "languageTag": "ro",
      "currencySet": "euro",
      "preferred": {
        "characters": "qwerty"
      }
    },
    {
      "id": 1601,
      "languageTag": "pl",
      "currencySet": "euro",
      "preferred": {
        "characters": "qwerty"
      }
    },
    {
      "id": 1701,
      "languageTag": "bg-bg",
      "currencySet": "dollar",
      "preferred": {
        "characters": "bulgarian_phonetic"
      }
    },
    {
      "id": 1801,
      "languageTag": "tr",
      "currencySet": "turkish_lira",
      "preferred": {
        "characters": "qwerty"
      }
    },
    {
      "id": 1901,
      "languageTag": "iw-IL",
      "currencySet": "israeli_new_shekel",
      "preferred": {
        "characters": "hebrew"
      }
    },
    {
      "id": 2001,
      "languageTag": "ckb",
      "currencySet": "dollar",
      "preferred": {
        "characters": "kurdish"
      }
    },
    {
      "id": 2101,
      "languageTag": "sr-RS",
      "currencySet": "dollar",
      "preferred": {
        "characters": "serbian_cyrillic"
      }
    },
    {
      "id": 2201,
      "languageTag": "lv-LV",
      "currencySet": "euro",
      "preferred": {
        "characters": "qwerty"
      }
    }
  ]
}<|MERGE_RESOLUTION|>--- conflicted
+++ resolved
@@ -1,6 +1,5 @@
 {
   "package": "dev.patrickgold.florisboard",
-<<<<<<< HEAD
   "currencySets": [
     {
       "name": "azerbaijani_manat",
@@ -243,42 +242,6 @@
       ]
     }
   ],
-=======
-  "characterLayouts": {
-    "qwerty": "QWERTY",
-    "qwertz": "QWERTZ",
-    "azerty": "AZERTY",
-    "arabic": "Arabic",
-    "bepo": "BÉPO",
-    "bulgarian_bds": "Bulgarian (BDS)",
-    "bulgarian_phonetic": "Bulgarian (Phonetic)",
-    "canadian_french": "Canadian French (QWERTY)",
-    "colemak": "Colemak",
-    "danish": "Danish (QWERTY)",
-    "dvorak": "Dvorak",
-    "esperanto": "Esperanto",
-    "esperanto_with_hx": "Esperanto with 'ĥ'",
-    "faroese": "Faroese (QWERTY)",
-    "greek": "Ελληνικά",
-    "hebrew": "עברית",
-    "hungarian": "Hungarian (QWERTZ)",
-    "icelandic": "Icelandic (QWERTY)",
-    "kurdish": "کوردی",
-    "norwegian": "Norwegian (QWERTY)",
-    "persian": "Persian",
-    "jcuken_russian": "Russian (JCUKEN)",
-    "serbian_latin": "Serbian (QWERTZ)",
-    "serbian_cyrillic": "Serbian (ЉЊЕРТЗ)",
-    "spanish": "Spanish (QWERTY)",
-    "swedish_finnish": "Swedish/Finnish (QWERTY)",
-    "swiss_german": "Swiss German (QWERTZ)",
-    "swiss_french": "Swiss French (QWERTZ)",
-    "swiss_italian": "Swiss Italian (QWERTZ)",
-    "turkish_q": "Turkish-Q",
-    "turkish_f": "Turkish-F",
-    "workman": "Workman"
-  },
->>>>>>> aa909d31
   "defaultSubtypes": [
     {
       "id": 101,
@@ -467,7 +430,10 @@
     {
       "id": 751,
       "languageTag": "fo",
-      "preferredLayout": "faroese"
+      "currencySet": "dollar",
+      "preferred": {
+        "characters": "faroese"
+      }
     },
     {
       "id": 801,
