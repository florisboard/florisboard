--- conflicted
+++ resolved
@@ -18,25 +18,24 @@
         "modifier": "org.florisboard.layouts:arabic"
       },
       {
-<<<<<<< HEAD
+        "id": "western_armenian",
+        "label": "Armenian (Western)",
+        "authors": [ "PJTSearch" ],
+        "direction": "ltr",
+        "modifier": "org.florisboard.layouts:armenian"
+      },
+      {
+        "id": "eastern_armenian",
+        "label": "Armenian (Eastern)",
+        "authors": [ "PJTSearch" ],
+        "direction": "ltr",
+        "modifier": "org.florisboard.layouts:armenian"
+      },
+      {
         "id": "azerbaijani",
         "label": "Azerbaijani",
         "authors": [ "nijatismayilzada" ],
         "direction": "ltr"
-=======
-        "id": "western_armenian",
-        "label": "Armenian (Western)",
-        "authors": [ "PJTSearch" ],
-        "direction": "ltr",
-        "modifier": "org.florisboard.layouts:armenian"
-      },
-      {
-        "id": "eastern_armenian",
-        "label": "Armenian (Eastern)",
-        "authors": [ "PJTSearch" ],
-        "direction": "ltr",
-        "modifier": "org.florisboard.layouts:armenian"
->>>>>>> a96fc84f
       },
       {
         "id": "azerty",
