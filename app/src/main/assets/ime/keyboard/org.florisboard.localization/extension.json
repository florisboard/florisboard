{
  "$": "ime.extension.keyboard",
  "meta": {
    "id": "org.florisboard.localization",
    "version": "0.2.0",
    "title": "Default subtype presets / popup mappings",
    "description": "Default subtype presets and popup mappings which are always available.",
    "maintainers": [ "patrickgold <patrick@patrickgold.dev>" ],
    "license": "apache-2.0"
  },
  "dependencies": [
    "org.florisboard.composers",
    "org.florisboard.currencysets",
    "org.florisboard.layouts"
  ],
  "punctuationRules": [
    {
      "id": "default",
      "label": "Default",
      "symbolsPrecedingAutoSpace": ".,?‽!\"&%)]}»",
      "symbolsFollowingAutoSpace": "",
      "symbolsPrecedingPhantomSpace": ".,;:?‽!&%)]}»©®™",
      "symbolsFollowingPhantomSpace": "¿⸘¡([{",
      "symbolsTerminatingSentence": ".?‽!"
    }
  ],
  "popupMappings": [
    { "id": "default", "authors": [ "patrickgold" ] },
    { "id": "ar", "authors": [ "HeiWiper" ] },
    { "id": "ast", "authors": [ "Softastur" ] },
    { "id": "bg", "authors": [ "iorvethe" ] },
    { "id": "bn-BD", "authors": [ "iamrasel" ] },
    { "id": "ca", "authors": [ "mikelloc" ] },
    { "id": "ckb", "authors": [ "GoRaN" ] },
    { "id": "cs", "authors": [ "stefan-misik" ] },
    { "id": "da", "authors": [ "patrickgold" ] },
    { "id": "de", "authors": [ "patrickgold" ] },
    { "id": "de-DE-neobone", "authors": [ "ostrya" ] },
    { "id": "el", "authors": [ "tsiflimagas" ] },
    { "id": "en", "authors": [ "patrickgold" ] },
    { "id": "eo", "authors": [ "jeremiah-miller" ] },
    { "id": "es", "authors": [ "patrickgold" ] },
    { "id": "fa", "authors": [ "PHELAT" ] },
    { "id": "fa2", "authors": [ "M-Koushan" ] },
    { "id": "fa3", "authors": [ "SaeID-Rz" ] },
    { "id": "fi", "authors": [ "patrickgold" ] },
    { "id": "fo", "authors": [ "BinFlush" ] },
    { "id": "fr", "authors": [ "patrickgold" ] },
    { "id": "hr", "authors": [ "hedidnothingwrong" ] },
    { "id": "hu", "authors": [ "zoli111, gabik65" ] },
    { "id": "hy", "authors": [ "PJTSearch" ] },
    { "id": "id", "authors": [ "Linerly" ] },
    { "id": "is", "authors": [ "patrickgold" ] },
    { "id": "it", "authors": [ "patrickgold" ] },
    { "id": "iw", "authors": [ "Antony" ] },
    { "id": "ja-JP-jis", "authors": [ "waelwindows" ] },
    { "id": "kab", "authors": [ "yanis867" ] },
    { "id": "ko", "authors": [ "patrickgold", "Hayleia" ] },
    { "id": "ku", "authors": [ "GoRaN" ] },
    { "id": "lt", "authors": [ "patrickgold" ] },
    { "id": "lv", "authors": [ "patrickgold", "eandersons" ] },
    { "id": "nb", "authors": [ "patrickgold" ] },
    { "id": "nn", "authors": [ "patrickgold" ] },
    { "id": "pl", "authors": [ "Mikołaj Biel" ] },
    { "id": "pt", "authors": [ "patrickgold" ] },
    { "id": "pt-BR", "authors": [ "rickym7" ] },
    { "id": "ro", "authors": [ "bertin0" ] },
    { "id": "ru", "authors": [ "williamtheaker", "33kk" ] },
    { "id": "rue", "authors": [ "svvvst" ] },
    { "id": "sk", "authors": [ "stefan-misik", "majso" ] },
    { "id": "sr", "authors": [ "hedidnothingwrong", "GrbavaCigla" ] },
    { "id": "sv", "authors": [ "patrickgold" ] },
    { "id": "tr", "authors": [ "kisekinopureya", "patrickgold", "dvrnynr" ] },
    { "id": "uk", "authors": [ "williamtheaker", "33kk", "honsiorovskyi" ] },
    { "id": "uk-cyr-ext", "authors": [ "williamtheaker", "33kk", "honsiorovskyi" ] },
    { "id": "ur-PK", "authors": [ "mubashir-rehman", "mirfatif" ] },
    { "id": "vi-VN", "authors": [ "patrickgold", "Hayleia" ] }
  ],
  "subtypePresets": [
    {
      "languageTag": "en-US",
      "composer": "org.florisboard.composers:appender",
      "currencySet": "org.florisboard.currencysets:dollar",
      "popupMapping": "org.florisboard.localization:en",
      "preferred": {
        "characters": "org.florisboard.layouts:qwerty"
      }
    },
    {
      "languageTag": "en-UK",
      "composer": "org.florisboard.composers:appender",
      "currencySet": "org.florisboard.currencysets:pound",
      "popupMapping": "org.florisboard.localization:en",
      "preferred": {
        "characters": "org.florisboard.layouts:qwerty"
      }
    },
    {
      "languageTag": "en-CA",
      "composer": "org.florisboard.composers:appender",
      "currencySet": "org.florisboard.currencysets:dollar",
      "popupMapping": "org.florisboard.localization:en",
      "preferred": {
        "characters": "org.florisboard.layouts:qwerty"
      }
    },
    {
      "languageTag": "en-AU",
      "composer": "org.florisboard.composers:appender",
      "currencySet": "org.florisboard.currencysets:dollar",
      "popupMapping": "org.florisboard.localization:en",
      "preferred": {
        "characters": "org.florisboard.layouts:qwerty"
      }
    },
    {
      "languageTag": "de-DE",
      "composer": "org.florisboard.composers:appender",
      "currencySet": "org.florisboard.currencysets:euro",
      "popupMapping": "org.florisboard.localization:de",
      "preferred": {
        "characters": "org.florisboard.layouts:qwertz"
      }
    },
    {
      "languageTag": "de-AT",
      "composer": "org.florisboard.composers:appender",
      "currencySet": "org.florisboard.currencysets:euro",
      "popupMapping": "org.florisboard.localization:de",
      "preferred": {
        "characters": "org.florisboard.layouts:qwertz"
      }
    },
    {
      "languageTag": "de-CH",
      "composer": "org.florisboard.composers:appender",
      "currencySet": "org.florisboard.currencysets:euro",
      "popupMapping": "org.florisboard.localization:de",
      "preferred": {
        "characters": "org.florisboard.layouts:swiss_german"
      }
    },
    {
      "languageTag": "de-DE-neobone",
      "composer": "org.florisboard.composers:appender",
      "currencySet": "org.florisboard.currencysets:euro",
      "popupMapping": "org.florisboard.localization:de-DE-neobone",
      "preferred": {
        "characters": "org.florisboard.layouts:neo2",
        "symbols": "org.florisboard.layouts:neo2",
        "numericRow": "org.florisboard.layouts:neo2"
      }
    },
    {
      "languageTag": "fr-FR",
      "composer": "org.florisboard.composers:appender",
      "currencySet": "org.florisboard.currencysets:euro",
      "popupMapping": "org.florisboard.localization:fr",
      "preferred": {
        "characters": "org.florisboard.layouts:azerty"
      }
    },
    {
      "languageTag": "fr-CA",
      "composer": "org.florisboard.composers:appender",
      "currencySet": "org.florisboard.currencysets:dollar",
      "popupMapping": "org.florisboard.localization:fr",
      "preferred": {
        "characters": "org.florisboard.layouts:canadian_french"
      }
    },
    {
      "languageTag": "fr-CH",
      "composer": "org.florisboard.composers:appender",
      "currencySet": "org.florisboard.currencysets:euro",
      "popupMapping": "org.florisboard.localization:fr",
      "preferred": {
        "characters": "org.florisboard.layouts:swiss_french"
      }
    },
    {
      "languageTag": "it-IT",
      "composer": "org.florisboard.composers:appender",
      "currencySet": "org.florisboard.currencysets:euro",
      "popupMapping": "org.florisboard.localization:it",
      "preferred": {
        "characters": "org.florisboard.layouts:qwerty"
      }
    },
    {
      "languageTag": "it-CH",
      "composer": "org.florisboard.composers:appender",
      "currencySet": "org.florisboard.currencysets:euro",
      "popupMapping": "org.florisboard.localization:it",
      "preferred": {
        "characters": "org.florisboard.layouts:swiss_italian"
      }
    },
    {
      "languageTag": "es-ES",
      "composer": "org.florisboard.composers:appender",
      "currencySet": "org.florisboard.currencysets:euro",
      "popupMapping": "org.florisboard.localization:es",
      "preferred": {
        "characters": "org.florisboard.layouts:spanish"
      }
    },
    {
      "languageTag": "es-US",
      "composer": "org.florisboard.composers:appender",
      "currencySet": "org.florisboard.currencysets:dollar",
      "popupMapping": "org.florisboard.localization:es",
      "preferred": {
        "characters": "org.florisboard.layouts:spanish"
      }
    },
    {
      "languageTag": "es-419",
      "composer": "org.florisboard.composers:appender",
      "currencySet": "org.florisboard.currencysets:dollar",
      "popupMapping": "org.florisboard.localization:es",
      "preferred": {
        "characters": "org.florisboard.layouts:spanish"
      }
    },
    {
      "languageTag": "pt-PT",
      "composer": "org.florisboard.composers:appender",
      "currencySet": "org.florisboard.currencysets:euro",
      "popupMapping": "org.florisboard.localization:pt",
      "preferred": {
        "characters": "org.florisboard.layouts:qwerty"
      }
    },
    {
      "languageTag": "pt-BR",
      "composer": "org.florisboard.composers:appender",
      "currencySet": "org.florisboard.currencysets:dollar",
      "popupMapping": "org.florisboard.localization:pt-BR",
      "preferred": {
        "characters": "org.florisboard.layouts:qwerty"
      }
    },
    {
      "languageTag": "nb-NO",
      "composer": "org.florisboard.composers:appender",
      "currencySet": "org.florisboard.currencysets:dollar",
      "popupMapping": "org.florisboard.localization:nb",
      "preferred": {
        "characters": "org.florisboard.layouts:norwegian"
      }
    },
    {
      "languageTag": "nn-NO",
      "composer": "org.florisboard.composers:appender",
      "currencySet": "org.florisboard.currencysets:dollar",
      "popupMapping": "org.florisboard.localization:nn",
      "preferred": {
        "characters": "org.florisboard.layouts:norwegian"
      }
    },
    {
      "languageTag": "sv-SE",
      "composer": "org.florisboard.composers:appender",
      "currencySet": "org.florisboard.currencysets:dollar",
      "popupMapping": "org.florisboard.localization:sv",
      "preferred": {
        "characters": "org.florisboard.layouts:swedish_finnish"
      }
    },
    {
      "languageTag": "fi-FI",
      "composer": "org.florisboard.composers:appender",
      "currencySet": "org.florisboard.currencysets:euro",
      "popupMapping": "org.florisboard.localization:fi",
      "preferred": {
        "characters": "org.florisboard.layouts:swedish_finnish"
      }
    },
    {
      "languageTag": "da-DK",
      "composer": "org.florisboard.composers:appender",
      "currencySet": "org.florisboard.currencysets:dollar",
      "popupMapping": "org.florisboard.localization:da",
      "preferred": {
        "characters": "org.florisboard.layouts:danish"
      }
    },
    {
      "languageTag": "id",
      "composer": "org.florisboard.composers:appender",
      "currencySet": "org.florisboard.currencysets:dollar",
      "popupMapping": "org.florisboard.localization:id",
      "preferred": {
        "characters": "org.florisboard.layouts:qwerty"
      }
    },
    {
      "languageTag": "is-IS",
      "composer": "org.florisboard.composers:appender",
      "currencySet": "org.florisboard.currencysets:dollar",
      "popupMapping": "org.florisboard.localization:is",
      "preferred": {
        "characters": "org.florisboard.layouts:icelandic"
      }
    },
    {
      "languageTag": "fo",
      "composer": "org.florisboard.composers:appender",
      "currencySet": "org.florisboard.currencysets:dollar",
      "popupMapping": "org.florisboard.localization:fo",
      "preferred": {
        "characters": "org.florisboard.layouts:faroese"
      }
    },
    {
      "languageTag": "fa-FA",
      "composer": "org.florisboard.composers:appender",
      "currencySet": "org.florisboard.currencysets:rial",
      "popupMapping": "org.florisboard.localization:fa",
      "preferred": {
        "characters": "org.florisboard.layouts:persian",
        "symbols": "org.florisboard.layouts:persian",
        "symbols2": "org.florisboard.layouts:persian",
        "numericRow": "org.florisboard.layouts:persian"
      }
    },
    {
      "languageTag": "fa-FA",
      "composer": "org.florisboard.composers:appender",
      "currencySet": "org.florisboard.currencysets:rial",
      "popupMapping": "org.florisboard.localization:fa2",
      "preferred": {
        "characters": "org.florisboard.layouts:persian2",
        "symbols": "org.florisboard.layouts:persian",
        "symbols2": "org.florisboard.layouts:persian",
        "numericRow": "org.florisboard.layouts:persian"
      }
    },
    {
      "languageTag": "fa-FA",
      "composer": "org.florisboard.composers:appender",
      "currencySet": "org.florisboard.currencysets:rial",
      "popupMapping": "org.florisboard.localization:fa3",
      "preferred": {
        "characters": "org.florisboard.layouts:persian3",
        "symbols": "org.florisboard.layouts:persian",
        "symbols2": "org.florisboard.layouts:persian",
        "numericRow": "org.florisboard.layouts:western_arabic"
      }
    },
    {
      "languageTag": "ar",
      "composer": "org.florisboard.composers:appender",
      "currencySet": "org.florisboard.currencysets:rial",
      "popupMapping": "org.florisboard.localization:ar",
      "preferred": {
        "characters": "org.florisboard.layouts:arabic",
        "symbols": "org.florisboard.layouts:eastern",
        "symbols2": "org.florisboard.layouts:eastern",
        "numericRow": "org.florisboard.layouts:eastern_arabic"
      }
    },
    {
      "languageTag": "az",
      "composer": "org.florisboard.composers:appender",
      "currencySet": "org.florisboard.currencysets:azerbaijani_manat",
      "popupMapping": "org.florisboard.localization:tr",
      "preferred": {
        "characters": "org.florisboard.layouts:azerbaijani"
      }
    },
    {
      "languageTag": "hu",
      "composer": "org.florisboard.composers:appender",
      "currencySet": "org.florisboard.currencysets:euro",
      "popupMapping": "org.florisboard.localization:hu",
      "preferred": {
        "characters": "org.florisboard.layouts:hungarian"
      }
    },
    {
      "languageTag": "eo",
      "composer": "org.florisboard.composers:appender",
      "currencySet": "org.florisboard.currencysets:dollar",
      "popupMapping": "org.florisboard.localization:eo",
      "preferred": {
        "characters": "org.florisboard.layouts:esperanto"
      }
    },
    {
      "languageTag": "hr",
      "composer": "org.florisboard.composers:appender",
      "currencySet": "org.florisboard.currencysets:euro",
      "popupMapping": "org.florisboard.localization:hr",
      "preferred": {
        "characters": "org.florisboard.layouts:qwertz"
      }
    },
    {
      "languageTag": "hy",
      "composer": "org.florisboard.composers:appender",
      "currencySet": "org.florisboard.currencysets:armenian_dram",
      "popupMapping": "org.florisboard.localization:hy",
      "preferred": {
        "characters": "org.florisboard.layouts:western_armenian",
        "symbols": "org.florisboard.layouts:armenian"
      }
    },
    {
      "languageTag": "hy",
      "composer": "org.florisboard.composers:appender",
      "currencySet": "org.florisboard.currencysets:armenian_dram",
      "popupMapping": "org.florisboard.localization:hy",
      "preferred": {
        "characters": "org.florisboard.layouts:eastern_armenian",
        "symbols": "org.florisboard.layouts:armenian"
      }
    },
    {
      "languageTag": "ru",
      "composer": "org.florisboard.composers:appender",
      "currencySet": "org.florisboard.currencysets:russian_ruble",
      "popupMapping": "org.florisboard.localization:ru",
      "preferred": {
        "characters": "org.florisboard.layouts:jcuken_russian"
      }
    },
    {
      "languageTag": "rue",
      "composer": "org.florisboard.composers:appender",
      "currencySet": "org.florisboard.currencysets:euro",
      "popupMapping": "org.florisboard.localization:rue",
      "preferred": {
        "characters": "org.florisboard.layouts:rusyn"
      }
    },
    {
      "languageTag": "uk",
      "composer": "org.florisboard.composers:appender",
      "currencySet": "org.florisboard.currencysets:ukrainian_hryvnia",
      "popupMapping": "org.florisboard.localization:uk",
      "preferred": {
        "characters": "org.florisboard.layouts:jcuken_ukrainian"
      }
    },
    {
      "languageTag": "el",
      "composer": "org.florisboard.composers:appender",
      "currencySet": "org.florisboard.currencysets:euro",
      "popupMapping": "org.florisboard.localization:el",
      "preferred": {
        "characters": "org.florisboard.layouts:greek"
      }
    },
    {
      "languageTag": "ro",
      "composer": "org.florisboard.composers:appender",
      "currencySet": "org.florisboard.currencysets:euro",
      "popupMapping": "org.florisboard.localization:ro",
      "preferred": {
        "characters": "org.florisboard.layouts:qwerty"
      }
    },
    {
      "languageTag": "pl",
      "composer": "org.florisboard.composers:appender",
      "currencySet": "org.florisboard.currencysets:euro",
      "popupMapping": "org.florisboard.localization:pl",
      "preferred": {
        "characters": "org.florisboard.layouts:qwerty"
      }
    },
    {
      "languageTag": "bg-bg",
      "composer": "org.florisboard.composers:appender",
      "currencySet": "org.florisboard.currencysets:dollar",
      "popupMapping": "org.florisboard.localization:bg",
      "preferred": {
        "characters": "org.florisboard.layouts:bulgarian_phonetic"
      }
    },
    {
      "languageTag": "tr",
      "composer": "org.florisboard.composers:appender",
      "currencySet": "org.florisboard.currencysets:turkish_lira",
      "popupMapping": "org.florisboard.localization:tr",
      "preferred": {
        "characters": "org.florisboard.layouts:qwerty"
      }
    },
    {
      "languageTag": "iw-IL",
      "composer": "org.florisboard.composers:appender",
      "currencySet": "org.florisboard.currencysets:israeli_new_shekel",
      "popupMapping": "org.florisboard.localization:iw",
      "preferred": {
        "characters": "org.florisboard.layouts:hebrew"
      }
    },
    {
      "languageTag": "ckb",
      "composer": "org.florisboard.composers:appender",
      "currencySet": "org.florisboard.currencysets:dollar",
      "popupMapping": "org.florisboard.localization:ckb",
      "preferred": {
        "characters": "org.florisboard.layouts:kurdish",
        "symbols": "org.florisboard.layouts:eastern",
        "symbols2": "org.florisboard.layouts:eastern",
        "numericRow": "org.florisboard.layouts:eastern_arabic"
      }
    },
    {
      "languageTag": "sr-RS",
      "composer": "org.florisboard.composers:appender",
      "currencySet": "org.florisboard.currencysets:dollar",
      "popupMapping": "org.florisboard.localization:sr",
      "preferred": {
        "characters": "org.florisboard.layouts:serbian_cyrillic"
      }
    },
    {
      "languageTag": "lv-LV",
      "composer": "org.florisboard.composers:appender",
      "currencySet": "org.florisboard.currencysets:euro",
      "popupMapping": "org.florisboard.localization:lv",
      "preferred": {
        "characters": "org.florisboard.layouts:qwerty"
      }
    },
    {
      "languageTag": "ku",
      "composer": "org.florisboard.composers:appender",
      "currencySet": "org.florisboard.currencysets:dollar",
      "popupMapping": "org.florisboard.localization:ku",
      "preferred": {
        "characters": "org.florisboard.layouts:kurdish_kurmanci"
      }
    },
    {
      "languageTag": "ca",
      "composer": "org.florisboard.composers:appender",
      "currencySet": "org.florisboard.currencysets:euro",
      "popupMapping": "org.florisboard.localization:ca",
      "preferred": {
        "characters": "org.florisboard.layouts:catalan"
      }
    },
    {
      "languageTag": "IPA-IPA",
      "composer": "org.florisboard.composers:appender",
      "currencySet": "org.florisboard.currencysets:dollar",
      "preferred": {
        "characters": "org.florisboard.layouts:ipa",
        "symbols": "org.florisboard.layouts:ipa",
        "symbols2": "org.florisboard.layouts:ipa"
      }
    },
    {
      "languageTag": "sk",
      "composer": "org.florisboard.composers:appender",
      "currencySet": "org.florisboard.currencysets:euro",
      "popupMapping": "org.florisboard.localization:sk",
      "preferred": {
        "characters": "org.florisboard.layouts:qwertz"
      }
    },
    {
      "languageTag": "cs",
      "composer": "org.florisboard.composers:appender",
      "currencySet": "org.florisboard.currencysets:euro",
      "popupMapping": "org.florisboard.localization:cs",
      "preferred": {
        "characters": "org.florisboard.layouts:qwertz"
      }
    },
    {
      "languageTag": "ko",
      "composer": "org.florisboard.composers:hangul-unicode",
      "currencySet": "org.florisboard.currencysets:south_korean_won",
      "popupMapping": "org.florisboard.localization:ko",
      "preferred": {
        "characters": "org.florisboard.layouts:korean"
      }
    },
    {
      "languageTag": "lt-LT",
      "composer": "org.florisboard.composers:appender",
      "currencySet": "org.florisboard.currencysets:euro",
      "popupMapping": "org.florisboard.localization:lt",
      "preferred": {
        "characters": "org.florisboard.layouts:qwerty"
      }
    },
    {
      "languageTag": "ja-JP-jis",
      "composer": "org.florisboard.composers:kana-unicode",
      "currencySet": "org.florisboard.currencysets:yen",
      "popupMapping": "org.florisboard.localization:ja-JP-jis",
      "preferred": {
        "characters": "org.florisboard.layouts:jis",
        "symbols": "org.florisboard.layouts:cjk",
        "symbols2": "org.florisboard.layouts:cjk",
        "numericRow": "org.florisboard.layouts:cjk"
      }
    },
    {
      "languageTag": "th-kd",
      "composer": "org.florisboard.composers:appender",
      "currencySet": "org.florisboard.currencysets:thai_baht",
      "preferred": {
        "characters": "org.florisboard.layouts:thai_kedmanee",
        "numericRow": "org.florisboard.layouts:thai"
      }
    },
    {
      "languageTag": "vi-VN",
      "composer": "org.florisboard.composers:telex",
      "currencySet": "org.florisboard.currencysets:vietnamese_dong",
      "popupMapping": "org.florisboard.localization:vi-VN",
      "preferred": {
        "characters": "org.florisboard.layouts:qwerty"
      }
    },
    {
      "languageTag": "ig-NG",
      "composer": "org.florisboard.composers:appender",
      "currencySet": "org.florisboard.currencysets:nigerian_naira",
      "preferred": {
        "characters": "org.florisboard.layouts:igbo"
      }
    },
    {
      "languageTag": "hoc",
      "composer": "org.florisboard.composers:appender",
      "currencySet": "org.florisboard.currencysets:indian_rupee",
      "preferred": {
        "characters": "org.florisboard.layouts:warang_citi",
        "numericRow": "org.florisboard.layouts:warang_citi"
      }
    },
    {
      "languageTag": "ur-PK",
      "composer": "org.florisboard.composers:appender",
      "currencySet": "org.florisboard.currencysets:pakistani_rupee",
      "popupMapping": "org.florisboard.localization:ur-PK",
      "preferred": {
        "characters": "org.florisboard.layouts:urdu_phonetic"
      }
    },
    {
      "languageTag": "zh-CN-zhengma",
      "composer": "org.florisboard.composers:appender",
      "nlpProviders": {
        "spelling": "org.florisboard.nlp.providers.han.shape",
        "suggestion": "org.florisboard.nlp.providers.han.shape"
      },
      "currencySet": "org.florisboard.currencysets:yen",
      "popupMapping": "org.florisboard.localization:en",
      "preferred": {
        "characters": "org.florisboard.layouts:qwerty",
        "symbols": "org.florisboard.layouts:cjk",
        "symbols2": "org.florisboard.layouts:cjk"
      }
    },
	  {
      "languageTag": "bn-BD",
      "composer": "org.florisboard.composers:appender",
      "currencySet": "org.florisboard.currencysets:bangladeshi_taka",
      "popupMapping": "org.florisboard.localization:bn-BD",
      "preferred": {
        "characters": "org.florisboard.layouts:bengali_bd",
        "numericRow": "org.florisboard.layouts:bengali",
        "numericAdvanced": "org.florisboard.layouts:bengali"
      }
    },
    {
      "languageTag": "ast",
      "composer": "org.florisboard.composers:appender",
      "currencySet": "org.florisboard.currencysets:euro",
      "popupMapping": "org.florisboard.localization:ast",
      "preferred": {
        "characters": "org.florisboard.layouts:qwerty"
      }
    },
    {
<<<<<<< HEAD
      "languageTag": "ta-lk",
      "composer": "org.florisboard.composers:appender",
      "currencySet": "org.florisboard.currencysets:indian_rupee",
      "preferred": {
        "characters": "org.florisboard.layouts:tamil"
=======
      "languageTag": "kab",
      "composer": "org.florisboard.composers:appender",
      "currencySet": "org.florisboard.currencysets:euro",
      "popupMapping": "org.florisboard.localization:kab",
      "preferred": {
        "characters": "org.florisboard.layouts:qwerty"
>>>>>>> 50e2ab42
      }
    }
  ]
}<|MERGE_RESOLUTION|>--- conflicted
+++ resolved
@@ -684,20 +684,20 @@
       }
     },
     {
-<<<<<<< HEAD
       "languageTag": "ta-lk",
       "composer": "org.florisboard.composers:appender",
       "currencySet": "org.florisboard.currencysets:indian_rupee",
       "preferred": {
         "characters": "org.florisboard.layouts:tamil"
-=======
+      }
+    },
+    {
       "languageTag": "kab",
       "composer": "org.florisboard.composers:appender",
       "currencySet": "org.florisboard.currencysets:euro",
       "popupMapping": "org.florisboard.localization:kab",
       "preferred": {
         "characters": "org.florisboard.layouts:qwerty"
->>>>>>> 50e2ab42
       }
     }
   ]
