<?xml version="1.0" encoding="utf-8"?>
<manifest xmlns:android="http://schemas.android.com/apk/res/android"
    xmlns:tools="http://schemas.android.com/tools">

    <!-- Permission needed to vibrate if the user has key press vibration enabled -->
    <uses-permission android:name="android.permission.VIBRATE"/>

    <!-- Permission needed to record audio for voice input -->
    <uses-permission android:name="android.permission.RECORD_AUDIO" />
    <uses-permission android:name="android.permission.FOREGROUND_SERVICE" />
    <uses-permission android:name="android.permission.FOREGROUND_SERVICE_MICROPHONE" />

    <!-- Permission needed to connect to the internet for voice input -->
    <uses-permission android:name="android.permission.INTERNET" />

    <!-- Permission needed to create notifications on devices running Android 13+ -->
    <uses-permission android:name="android.permission.POST_NOTIFICATIONS"/>

    <!-- Android 11+ only: Define that FlorisBoard requests to see all apps that
          ship with an IME or Spell Check service. This is used to guide the user
          in the Settings Ui why FlorisBoard may not be working.
     -->
    <queries>
        <intent>
            <action android:name="android.view.InputMethod"/>
        </intent>
        <intent>
            <action android:name="android.service.textservice.SpellCheckerService"/>
        </intent>
    </queries>

    <application
        android:name="dev.patrickgold.florisboard.FlorisApplication"
        android:allowBackup="true"
        android:dataExtractionRules="@xml/backup_rules"
        android:fullBackupContent="@xml/backup_rules"
        android:icon="@mipmap/floris_app_icon"
        android:label="@string/floris_app_name"
        android:enableOnBackInvokedCallback="true"
        android:roundIcon="@mipmap/floris_app_icon_round"
        android:supportsRtl="true"
        android:theme="@style/FlorisAppTheme"
        tools:targetApi="tiramisu">

        <!-- Allow app to be profiled for benchmarking and baseline profile generation -->
        <profileable android:shell="true"/>

        <!-- IME service -->
        <service
            android:name="dev.patrickgold.florisboard.FlorisImeService"
            android:label="@string/floris_app_name"
            android:permission="android.permission.BIND_INPUT_METHOD"
            android:directBootAware="true"
            android:exported="true">
            <intent-filter>
                <action android:name="android.view.InputMethod"/>
            </intent-filter>
            <meta-data android:name="android.view.im" android:resource="@xml/method"/>
        </service>

<<<<<<< HEAD
        <receiver
            android:name="dev.patrickgold.florisboard.diagnostics.ShareWhisperLogReceiver"
            android:exported="false" />

        <provider
            android:name="androidx.core.content.FileProvider"
            android:authorities="${applicationId}.fileprovider"
            android:exported="false"
            android:grantUriPermissions="true">
            <meta-data
                android:name="android.support.FILE_PROVIDER_PATHS"
                android:resource="@xml/file_paths" />
        </provider>
=======
        <!-- Speech capture service -->
        <service
            android:name="dev.patrickgold.florisboard.ime.SpeechCaptureService"
            android:exported="false"
            android:foregroundServiceType="microphone" />
>>>>>>> 62938552

        <!-- Spellchecker service -->
        <service
            android:name="dev.patrickgold.florisboard.FlorisSpellCheckerService"
            android:label="@string/floris_app_name"
            android:permission="android.permission.BIND_TEXT_SERVICE"
            android:exported="true">
            <intent-filter>
                <action android:name="android.service.textservice.SpellCheckerService"/>
            </intent-filter>
            <meta-data android:name="android.view.textservice.scs" android:resource="@xml/spellchecker"/>
        </service>

        <!-- Main App Activity -->
        <activity
            android:name="dev.patrickgold.florisboard.app.FlorisAppActivity"
            android:icon="@mipmap/floris_app_icon"
            android:label="@string/settings__title"
            android:launchMode="singleTask"
            android:roundIcon="@mipmap/floris_app_icon_round"
            android:windowSoftInputMode="adjustResize"
            android:theme="@style/FlorisAppTheme.Splash"
            android:exported="true">
            <intent-filter>
                <action android:name="android.intent.action.VIEW"/>
                <category android:name="android.intent.category.DEFAULT" />
                <category android:name="android.intent.category.BROWSABLE" />
                <data android:scheme="ui" android:host="florisboard" android:pathPrefix="/" />
            </intent-filter>
            <intent-filter android:label="Import Extension">
                <action android:name="android.intent.action.VIEW"/>
                <category android:name="android.intent.category.DEFAULT"/>
                <data android:scheme="content"/>
                <data android:mimeType="application/vnd.florisboard.extension+zip"/>
                <data android:mimeType="application/octet-stream"/><!-- Firefox looking at you :eyes: -->
            </intent-filter>
            <intent-filter android:label="Import Extension">
                <action android:name="android.intent.action.SEND"/>
                <category android:name="android.intent.category.DEFAULT"/>
                <data android:mimeType="application/vnd.florisboard.extension+zip"/>
                <data android:mimeType="application/octet-stream"/><!-- Firefox looking at you :eyes: -->
            </intent-filter>
        </activity>

        <!-- Using an activity alias to disable/enable the app icon in the launcher -->
        <activity-alias
            android:name="dev.patrickgold.florisboard.SettingsLauncherAlias"
            android:icon="@mipmap/floris_app_icon"
            android:label="@string/floris_app_name"
            android:launchMode="singleTask"
            android:roundIcon="@mipmap/floris_app_icon_round"
            android:targetActivity="dev.patrickgold.florisboard.app.FlorisAppActivity"
            android:theme="@style/FlorisAppTheme.Splash"
            android:exported="true">
            <intent-filter>
                <action android:name="android.intent.action.MAIN"/>
                <category android:name="android.intent.category.LAUNCHER"/>
            </intent-filter>
        </activity-alias>

        <!-- Crash Dialog Activity -->
        <activity
            android:name="dev.patrickgold.florisboard.lib.crashutility.CrashDialogActivity"
            android:icon="@mipmap/floris_app_icon"
            android:label="@string/crash_dialog__title"
            android:configChanges="orientation|screenSize"
            android:theme="@style/CrashDialogTheme"/>

        <!-- Copy to Clipboard Activity -->
        <activity
            android:name="dev.patrickgold.florisboard.ime.clipboard.FlorisCopyToClipboardActivity"
            android:theme="@style/FlorisAppTheme.Transparent"
            android:exported="true">
            <intent-filter>
                <action android:name="android.intent.action.SEND"/>
                <category android:name="android.intent.category.DEFAULT"/>
                <data android:mimeType="image/*"/>
            </intent-filter>
        </activity>

        <!-- Clipboard Media File Provider -->
        <provider
            android:name="dev.patrickgold.florisboard.ime.clipboard.provider.ClipboardMediaProvider"
            android:authorities="${applicationId}.provider.clipboard"
            android:grantUriPermissions="true"
            android:exported="false">
        </provider>

        <!-- Default file provider to share files from the "files" or "cache" dir -->
        <provider
            android:name="androidx.core.content.FileProvider"
            android:authorities="${applicationId}.provider.file"
            android:grantUriPermissions="true"
            android:exported="false">
            <meta-data
                android:name="android.support.FILE_PROVIDER_PATHS"
                android:resource="@xml/file_paths"/>
        </provider>

        <!-- Disable default EmojiCompat initializer -->
        <provider
            android:name="androidx.startup.InitializationProvider"
            android:authorities="${applicationId}.androidx-startup"
            android:exported="false"
            tools:node="merge">
            <meta-data
                android:name="androidx.emoji2.text.EmojiCompatInitializer"
                tools:node="remove"/>
        </provider>

    </application>

</manifest><|MERGE_RESOLUTION|>--- conflicted
+++ resolved
@@ -58,27 +58,11 @@
             <meta-data android:name="android.view.im" android:resource="@xml/method"/>
         </service>
 
-<<<<<<< HEAD
-        <receiver
-            android:name="dev.patrickgold.florisboard.diagnostics.ShareWhisperLogReceiver"
-            android:exported="false" />
-
-        <provider
-            android:name="androidx.core.content.FileProvider"
-            android:authorities="${applicationId}.fileprovider"
-            android:exported="false"
-            android:grantUriPermissions="true">
-            <meta-data
-                android:name="android.support.FILE_PROVIDER_PATHS"
-                android:resource="@xml/file_paths" />
-        </provider>
-=======
         <!-- Speech capture service -->
         <service
             android:name="dev.patrickgold.florisboard.ime.SpeechCaptureService"
             android:exported="false"
             android:foregroundServiceType="microphone" />
->>>>>>> 62938552
 
         <!-- Spellchecker service -->
         <service
