[versions]
# Main
accompanist = "0.34.0"
android-gradle-plugin = "8.2.2"
androidx-activity = "1.8.2"
androidx-autofill = "1.1.0"
androidx-collection = "1.4.0"
androidx-compose = "1.6.1"
androidx-compose-material3 = "1.2.0"
androidx-compose-compiler = "1.5.9"
androidx-core = "1.12.0"
androidx-core-splashscreen = "1.0.1"
androidx-emoji2 = "1.3.0"
<<<<<<< HEAD
androidx-exifinterface = "1.3.6"
androidx-navigation = "2.5.3"
androidx-profileinstaller = "1.2.0"
=======
androidx-navigation = "2.7.7"
androidx-profileinstaller = "1.3.1"
>>>>>>> 44f0c9cd
androidx-room = "2.4.3"
cache4k = "0.7.0"
kotlin = "1.9.22"
kotlinx-coroutines = "1.7.3"
kotlinx-serialization-json = "1.6.2"
ksp = "1.9.22-1.0.17"
mannodermaus-android-junit5 = "1.10.0.0"
mikepenz-aboutlibraries = "10.10.0"
patrickgold-compose-tooltip = "0.1.0"
patrickgold-jetpref = "0.1.0-rc01"
xmlutil = "0.86.3"

# Testing
androidx-benchmark = "1.1.0"
androidx-test-ext = "1.1.3"
androidx-test-espresso = "3.4.0"
androidx-test-uiautomator = "2.2.0"
equalsverifier = "3.10"
kotest = "5.4.0"
kotest-extensions-roboelectric = "0.5.0"

[libraries]
# Main
accompanist-systemuicontroller = { module = "com.google.accompanist:accompanist-systemuicontroller", version.ref = "accompanist" }
androidx-activity-compose = { module = "androidx.activity:activity-compose", version.ref = "androidx-activity" }
androidx-activity-ktx = { module = "androidx.activity:activity-ktx", version.ref = "androidx-activity" }
androidx-autofill = { module = "androidx.autofill:autofill", version.ref = "androidx-autofill" }
androidx-collection-ktx = { module = "androidx.collection:collection-ktx", version.ref = "androidx-collection" }
androidx-compose-material = { module = "androidx.compose.material:material", version.ref = "androidx-compose" }
androidx-compose-material3 = { module = "androidx.compose.material3:material3", version.ref = "androidx-compose-material3" }
androidx-compose-runtime-livedata = { module = "androidx.compose.runtime:runtime-livedata", version.ref = "androidx-compose" }
androidx-compose-ui = { module = "androidx.compose.ui:ui", version.ref = "androidx-compose" }
androidx-compose-ui-tooling-preview = { module = "androidx.compose.ui:ui-tooling-preview", version.ref = "androidx-compose" }
androidx-core-ktx = { module = "androidx.core:core-ktx", version.ref = "androidx-core" }
androidx-core-splashscreen = { module = "androidx.core:core-splashscreen", version.ref = "androidx-core-splashscreen" }
androidx-emoji2 = { module = "androidx.emoji2:emoji2", version.ref = "androidx-emoji2" }
androidx-emoji2-views = { module = "androidx.emoji2:emoji2-views", version.ref = "androidx-emoji2" }
androidx-exifinterface = { module = "androidx.exifinterface:exifinterface", version.ref = "androidx-exifinterface" }
androidx-navigation-compose = { module = "androidx.navigation:navigation-compose", version.ref = "androidx-navigation" }
androidx-profileinstaller = { module = "androidx.profileinstaller:profileinstaller", version.ref = "androidx-profileinstaller" }
androidx-room-compiler = { module = "androidx.room:room-compiler", version.ref = "androidx-room" }
androidx-room-runtime = { module = "androidx.room:room-runtime", version.ref = "androidx-room" }
cache4k = { module = "io.github.reactivecircus.cache4k:cache4k", version.ref = "cache4k" }
kotlinx-coroutines = { module = "org.jetbrains.kotlinx:kotlinx-coroutines-android", version.ref = "kotlinx-coroutines" }
kotlinx-serialization-json = { module = "org.jetbrains.kotlinx:kotlinx-serialization-json", version.ref = "kotlinx-serialization-json" }
mikepenz-aboutlibraries-core = { module = "com.mikepenz:aboutlibraries-core", version.ref = "mikepenz-aboutlibraries" }
mikepenz-aboutlibraries-compose = { module = "com.mikepenz:aboutlibraries-compose", version.ref = "mikepenz-aboutlibraries" }
patrickgold-compose-tooltip = { module = "dev.patrickgold.compose.tooltip:tooltip", version.ref = "patrickgold-compose-tooltip" }
patrickgold-jetpref-datastore-model = { module = "dev.patrickgold.jetpref:jetpref-datastore-model", version.ref = "patrickgold-jetpref" }
patrickgold-jetpref-datastore-ui = { module = "dev.patrickgold.jetpref:jetpref-datastore-ui", version.ref = "patrickgold-jetpref" }
patrickgold-jetpref-material-ui = { module = "dev.patrickgold.jetpref:jetpref-material-ui", version.ref = "patrickgold-jetpref" }
xmlutil-core = { module = "io.github.pdvrieze.xmlutil:core-android", version.ref = "xmlutil" }
xmlutil-serialization = { module = "io.github.pdvrieze.xmlutil:serialization-android", version.ref = "xmlutil" }

# Testing
androidx-benchmark-macro = { module = "androidx.benchmark:benchmark-macro-junit4", version.ref = "androidx-benchmark" }
androidx-test-ext = { module = "androidx.test.ext:junit", version.ref = "androidx-test-ext" }
androidx-test-espresso-core = { module = "androidx.test.espresso:espresso-core", version.ref = "androidx-test-espresso" }
androidx-test-uiautomator = { module = "androidx.test.uiautomator:uiautomator", version.ref = "androidx-test-uiautomator" }
equalsverifier = { module = "nl.jqno.equalsverifier:equalsverifier", version.ref = "equalsverifier" }
kotest-assertions-core = { module = "io.kotest:kotest-assertions-core", version.ref = "kotest" }
kotest-extensions-roboelectric = { module = "io.kotest.extensions:kotest-extensions-robolectric", version.ref = "kotest-extensions-roboelectric" }
kotest-property = { module = "io.kotest:kotest-property", version.ref = "kotest" }
kotest-runner-junit5 = { module = "io.kotest:kotest-runner-junit5", version.ref = "kotest" }

[plugins]
# Main
agp-application = { id = "com.android.application", version.ref = "android-gradle-plugin" }
agp-library = { id = "com.android.library", version.ref = "android-gradle-plugin" }
agp-test = { id = "com.android.test", version.ref = "android-gradle-plugin" }
kotlin-android = { id = "org.jetbrains.kotlin.android", version.ref = "kotlin" }
kotlin-serialization = { id = "org.jetbrains.kotlin.plugin.serialization", version.ref = "kotlin" }
ksp = { id = "com.google.devtools.ksp", version.ref = "ksp" }
mannodermaus-android-junit5 = { id = "de.mannodermaus.android-junit5", version.ref = "mannodermaus-android-junit5" }
mikepenz-aboutlibraries = { id = "com.mikepenz.aboutlibraries.plugin", version.ref = "mikepenz-aboutlibraries" }<|MERGE_RESOLUTION|>--- conflicted
+++ resolved
@@ -11,14 +11,9 @@
 androidx-core = "1.12.0"
 androidx-core-splashscreen = "1.0.1"
 androidx-emoji2 = "1.3.0"
-<<<<<<< HEAD
 androidx-exifinterface = "1.3.6"
-androidx-navigation = "2.5.3"
-androidx-profileinstaller = "1.2.0"
-=======
 androidx-navigation = "2.7.7"
 androidx-profileinstaller = "1.3.1"
->>>>>>> 44f0c9cd
 androidx-room = "2.4.3"
 cache4k = "0.7.0"
 kotlin = "1.9.22"
